--- conflicted
+++ resolved
@@ -140,22 +140,9 @@
             logger.error("Exception in the event loop: {}".format(e))
 
     def finalize(self):
-<<<<<<< HEAD
-        future = self.loop.call_soon_threadsafe(self.loop.stop)
-        try:
-            asyncio.wait_for(future, timeout=5)
-        except asyncio.TimeoutError:  # pragma: no cover
-            logger.error("The loop took too long to close...")
-            future.cancel()
-        except Exception as e:  # pragma: no cover
-            logger.error("Exception closing loop: {}".format(e))
-        else:
-            logger.debug("Loop closed")
-=======
         if self.running:
             self.loop.call_soon_threadsafe(self.loop.stop)
             self.running = False
->>>>>>> 20338c7c
 
 
 def stop_container():
