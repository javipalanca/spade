--- conflicted
+++ resolved
@@ -45,37 +45,6 @@
         self.loop = get_or_create_eventloop()
         self.is_running = True
 
-<<<<<<< HEAD
-    def __in_coroutine(self) -> bool:
-        try:
-            return asyncio.get_event_loop() == self.loop
-        except RuntimeError:  # pragma: no cover
-            return False
-
-    def start_agent(
-            self, agent, auto_register: bool = True
-    ) -> Union[Coroutine, Future]:
-        coro = agent._async_start(auto_register=auto_register)
-
-        if self.__in_coroutine():
-            return coro
-        else:
-            future = asyncio.run_coroutine_threadsafe(coro, loop=self.loop)
-            future.wait = future.result
-            return future
-
-    def stop_agent(self, agent) -> Union[Coroutine, Future]:
-        coro = agent._async_stop()
-
-        if self.__in_coroutine():
-            return coro
-        else:
-            future = asyncio.run_coroutine_threadsafe(coro, loop=self.loop)
-            future.wait = future.result
-            return future
-
-=======
->>>>>>> e3b7c3d6
     def reset(self) -> None:
         """Empty the container by unregistering all the agents."""
         self.__init__()
