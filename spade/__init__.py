--- conflicted
+++ resolved
@@ -7,12 +7,7 @@
 from .container import stop_container as quit_spade  # noqa: F401
 
 __author__ = """Javi Palanca"""
-<<<<<<< HEAD
-__email__ = "jpalanca@gmail.com"
-__version__ = "3.1.1"
-=======
 __email__ = 'jpalanca@gmail.com'
 __version__ = '3.1.4'
->>>>>>> 20338c7c
 
 __all__ = ["agent", "behaviour", "message", "template"]