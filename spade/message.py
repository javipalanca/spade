import logging
from typing import Optional, Dict, Union

from slixmpp import ClientXMPP
from slixmpp.plugins.xep_0004.stanza.form import Form
from slixmpp import JID
from slixmpp.stanza import Message as SlixmppMessage

SPADE_X_METADATA = "spade:x:metadata"

logger = logging.getLogger("spade.Message")


class MessageBase(object):
    """Base class for message handling in SPADE."""

    def __init__(
        self,
        to: Union[str, JID, None] = None,
        sender: Union[str, JID, None] = None,
        body: Optional[str] = None,
        thread: Optional[str] = None,
        metadata: Optional[Dict[str, str]] = None,
    ):
        self.sent = False
        self.to = to  # type: ignore
        self.sender = sender  # type: ignore
        self.body = body
        self.thread = thread

        if metadata is None:
            self.metadata = {}
        else:
            for key, value in metadata.items():
                if not isinstance(key, str) or not isinstance(value, str):
                    raise TypeError("Key and Value of metadata MUST be strings")
            self.metadata = metadata

    @classmethod
<<<<<<< HEAD
    def from_node(cls, node: SlixmppMessage) -> Type["MessageBase"]:
=======
    def from_node(cls, node: slixmpp.Message) -> "MessageBase":
>>>>>>> f834c559
        """
        Creates a new spade.message.Message from a slixmpp.stanza.Message

        Args:
          node (slixmpp.stanza.Message): a slixmpp Message

        Returns:
          spade.message.Message: a new spade Message

        """
        if not isinstance(node, SlixmppMessage):
            raise AttributeError("node must be a slixmpp.stanza.Message instance")
        msg = cls()
        msg.to = node["to"]
        msg.sender = node["from"]

        if isinstance(node["body"], dict):
            for body in node["body"].values():
                msg.body = body
                break
        else:
            msg.body = node["body"]

        for data in [pl for pl in node.get_payload() if pl.tag == "{jabber:x:data}x"]:
            title_elem = data.find("{jabber:x:data}title")
            if title_elem is not None and title_elem.text == SPADE_X_METADATA:
                for field in data.findall("{jabber:x:data}field"):
                    value_elem = field.find("{jabber:x:data}value")
                    value_text = value_elem.text if value_elem is not None else None
                    if field.attrib["var"] != "_thread_node":
                        if value_text is not None:
                            msg.set_metadata(field.attrib["var"], value_text)
                    else:
                        if value_text is not None:
                            msg.thread = value_text

        return msg

    @property
    def to(self) -> JID:
        """
        Gets the jid of the receiver.

        Returns:
          slixmpp.JID: jid of the receiver

        """
        return self._to

    @to.setter
    def to(self, jid: Union[str, JID, None]) -> None:
        """
        Set jid of the receiver.

        Args:
          jid (str): the jid of the receiver.

        """
        if jid is None:
            self._to = JID()
        elif isinstance(jid, str):
            self._to = JID(jid)
        elif isinstance(jid, JID):
            self._to = jid
        else:
            raise TypeError("'to' MUST be a valid JID, str or None")

    @property
    def sender(self) -> JID:
        """
        Get jid of the sender

        Returns:
          slixmpp.JID: jid of the sender

        """
        return self._sender

    @sender.setter
    def sender(self, jid: Union[str, JID, None]) -> None:
        """
        Set jid of the sender

        Args:
          jid (str): jid of the sender

        """
        if jid is None:
            self._sender = JID()
        elif isinstance(jid, str):
            self._sender = JID(jid)
        elif isinstance(jid, JID):
            self._sender = jid
        else:
            raise TypeError("'sender' MUST be a valid JID, str or None")

    @property
    def body(self) -> Union[str, None]:
        """
        Get body of the message
        Returns:
            str: the body of the message
        """
        return self._body

    @body.setter
    def body(self, body: Union[str, None]) -> None:
        """
        Set body of the message
        Args:
            body (str): The body of the message
        """
        if body is None:
            self._body = ""
        elif not isinstance(body, str):
            raise TypeError("'body' MUST be a string")
        self._body = body  # type: ignore

    @property
    def thread(self) -> Union[str, None]:
        """
        Get Thread of the message

        Returns:
            str: thread id
        """
        return self._thread

    @thread.setter
    def thread(self, value: Union[str, None]) -> None:
        """
        Set thread id of the message

        Args:
            value (str): the thread id

        """
        if value is not None and not isinstance(value, str):
            raise TypeError("'thread' MUST be a string")
        self._thread = value

    def set_metadata(self, key: str, value: str) -> None:
        """
        Add a new metadata to the message

        Args:
          key (str): name of the metadata
          value (str): value of the metadata

        """
        if not isinstance(key, str) or not isinstance(value, str):
            raise TypeError("'key' and 'value' of metadata MUST be strings")
        self.metadata[key] = value

    def get_metadata(self, key: str) -> Union[str, None]:
        """
        Get the value of a metadata. Returns None if metadata does not exist.

        Args:
          key (str): name of the metadata

        Returns:
          str: the value of the metadata (or None)

        """
        return self.metadata[key] if key in self.metadata else None

    @staticmethod
    def empty_jid(jid: JID):
        return not jid.bare and not jid.domain and not jid.resource

    def empty_to(self):
        return self.empty_jid(self.to)

    def empty_sender(self):
        return self.empty_jid(self.sender)

    def match(self, message: "MessageBase") -> bool:
        """
        Returns wether a message matches with this message or not.
        The message can be a Message object or a Template object.

        Args:
          message (spade.message.Message): the message to match to

        Returns:
          bool: wether the message matches or not

        """
        if not self.empty_to() and not message.to.__eq__(self.to):
            return False

        if not self.empty_sender() and not message.sender.__eq__(self.sender):
            return False

        if self.body and message.body != self.body:
            return False

        if self.thread and (message.thread is None or message.thread != self.thread):
            return False

        for key, value in self.metadata.items():
            if message.get_metadata(key) != value:
                return False

        logger.debug(f"message matched {self} == {message}")
        return True

    @property
    def id(self) -> int:
        """ """
        return id(self)

    def __eq__(self, other: object):
        if not isinstance(other, Message):
            return False
        return self.match(other) and other.match(self)


class Message(MessageBase):
    """ """

    def make_reply(self) -> "Message":
        """
        Creates a copy of the message, exchanging sender and receiver

        Returns:
          spade.message.Message: a new message with exchanged sender and receiver

        """
        return Message(
            to=str(self.sender),
            sender=str(self.to),
            body=self.body,
            thread=self.thread,
            metadata=self.metadata,
        )

    def prepare(self, client: ClientXMPP) -> SlixmppMessage:
        """
        Returns a slixmpp.stanza.Message built from the Message and prepared to be sent.

        Args:
            client (ClientXMPP): An XMPP client, whose stream will be used to send the message

        Returns:
            slixmpp.stanza.Message: the message prepared to be sent

        """
        msg = client.Message()
        msg["to"] = self.to
        msg["from"] = self.sender
        msg["body"] = self.body
        msg.chat()

        # Send metadata using xep-0004: Data Forms (https://xmpp.org/extensions/xep-0004.html)
        if len(self.metadata):
            form = Form()
            form["type"] = "form"
            for name, value in self.metadata.items():
                form.add_field(var=name, ftype="text-single", value=value)

            if self.thread:
                form.add_field(
                    var="_thread_node", ftype="text-single", value=self.thread
                )

            form["title"] = SPADE_X_METADATA
            msg.append(form)

        return msg

    def __str__(self) -> str:
        s = f'<message to="{self.to}" from="{self.sender}" thread="{self.thread}" metadata={self.metadata}>'
        if self.body:
            s += "\n" + self.body + "\n"
        s += "</message>"
        return s<|MERGE_RESOLUTION|>--- conflicted
+++ resolved
@@ -37,11 +37,7 @@
             self.metadata = metadata
 
     @classmethod
-<<<<<<< HEAD
     def from_node(cls, node: SlixmppMessage) -> Type["MessageBase"]:
-=======
-    def from_node(cls, node: slixmpp.Message) -> "MessageBase":
->>>>>>> f834c559
         """
         Creates a new spade.message.Message from a slixmpp.stanza.Message
 
