#!/usr/bin/env python
# -*- coding: utf-8 -*-

"""Tests for `message` package."""
import copy

import aioxmpp
import aioxmpp.forms.xso as forms_xso
import pytest

from spade.message import Message, SPADE_X_METADATA

<<<<<<< HEAD
from tests.utils import run_around_tests


@pytest.fixture
def message():
    return Message(
        to="to@localhost",
        sender="sender@localhost",
        body="message body",
        thread="thread-id",
        metadata={"metadata1": "value1", "metadata2": "value2"},
    )


@pytest.fixture
def message2():
    return Message(
        to="to2@localhost",
        sender="sender2@localhost",
        body="message body",
        thread="thread-id",
    )

=======
>>>>>>> 20338c7c

def test_prepare(message):
    aiomsg = message.prepare()
    assert aiomsg.to == aioxmpp.JID.fromstr("to@localhost")
    assert aiomsg.from_ == aioxmpp.JID.fromstr("sender@localhost")
    assert aiomsg.body[None] == "message body"

    for data in aiomsg.xep0004_data:
        if data.title == SPADE_X_METADATA:
            for field in data.fields:
                if field.var == "_thread_node":
                    assert field.values[0] == "thread-id"
                else:
                    assert message.get_metadata(field.var) == field.values[0]


def test_make_reply(message):
    reply = message.make_reply()
    assert reply.to == aioxmpp.JID.fromstr("sender@localhost")
    assert reply.sender == aioxmpp.JID.fromstr("to@localhost")
    assert reply.body == "message body"
    assert reply.thread == "thread-id"
    assert reply.get_metadata("metadata1") == "value1"
    assert reply.get_metadata("metadata2") == "value2"


def test_message_from_node_attribute_error():
    with pytest.raises(AttributeError) as e:
        Message.from_node(Message())


def test_body_with_languages():
    msg = aioxmpp.Message(type_=aioxmpp.MessageType.CHAT)
    msg.body["en"] = "Hello World"
    msg.body["es"] = "Hola Mundo"

    new_msg = Message.from_node(msg)
    assert new_msg.body == "Hello World"


def test_message_from_node():
    aiomsg = aioxmpp.Message(type_=aioxmpp.MessageType.CHAT)
    data = forms_xso.Data(type_=forms_xso.DataType.FORM)

    data.fields.append(
        forms_xso.Field(
            var="performative",
            type_=forms_xso.FieldType.TEXT_SINGLE,
            values=["request"],
        )
    )

    data.fields.append(
        forms_xso.Field(
            var="_thread_node",
            type_=forms_xso.FieldType.TEXT_SINGLE,
            values=["thread-id"],
        )
    )
    data.title = SPADE_X_METADATA
    aiomsg.xep0004_data = [data]

    msg = Message.from_node(aiomsg)

    assert msg.thread == "thread-id"
    assert msg.get_metadata("performative") == "request"
    assert msg.metadata == {"performative": "request"}


def test_thread_empty():
    msg = Message(thread=None)

    assert msg.thread is None
    assert msg.metadata == {}

    aiomsg = msg.prepare()
    for data in aiomsg.xep0004_data:
        if data.title == SPADE_X_METADATA:
            for field in data.fields:
                assert field.var != "_thread_node"


def test_equal(message):
    assert message == copy.copy(message)


def test_not_equal(message, message2):
    assert message != message2


def test_id(message):
    assert type(message.id) == int


def test_metadata_is_string():
    Message(metadata={"key": "value"})


def test_metadata_is_not_string():
    with pytest.raises(TypeError):
        Message(metadata={"key": 1000})


def test_metadata_set_string():
    msg = Message()
    msg.set_metadata("key", "value")


def test_metadata_set_not_string():
    msg = Message()
    with pytest.raises(TypeError):
        msg.set_metadata(1000, "value")


def test_body_is_string():
    Message(body="body")


def test_body_is_not_string():
    with pytest.raises(TypeError):
        Message(body={})


def test_body_set_string():
    msg = Message()
    msg.body = "body"


def test_body_set_not_string():
    msg = Message()
    with pytest.raises(TypeError):
        msg.body = 1000


def test_body_set_none():
    msg = Message()
    msg.body = None


def test_to_is_string():
    Message(to="agent@fakeserver")


def test_to_is_not_string():
    with pytest.raises(TypeError):
        Message(to=aioxmpp.JID.fromstr("agent@fakeserver"))


def test_to_set_string():
    msg = Message()
    msg.to = "agent@fakeserver"


def test_to_set_not_string():
    msg = Message()
    with pytest.raises(TypeError):
        msg.to = 1000


def test_to_set_none():
    msg = Message()
    msg.to = None


def test_sender_is_string():
    Message(sender="agent@fakeserver")


def test_sender_is_not_string():
    with pytest.raises(TypeError):
        Message(sender=aioxmpp.JID.fromstr("agent@fakeserver"))


def test_sender_set_string():
    msg = Message()
    msg.sender = "agent@fakeserver"


def test_sender_set_not_string():
    msg = Message()
    with pytest.raises(TypeError):
        msg.sender = 1000


def test_sender_set_none():
    msg = Message()
    msg.sender = None


def test_thread_is_string():
    Message(thread="thread_id_001")


def test_thread_is_not_string():
    with pytest.raises(TypeError):
        Message(thread=1000)


def test_thread_set_string():
    msg = Message()
    msg.thread = "thread_id_001"


def test_thread_set_not_string():
    msg = Message()
    with pytest.raises(TypeError):
        msg.thread = 1000


def test_thread_set_none():
    msg = Message()
    msg.thread = None<|MERGE_RESOLUTION|>--- conflicted
+++ resolved
@@ -10,32 +10,6 @@
 
 from spade.message import Message, SPADE_X_METADATA
 
-<<<<<<< HEAD
-from tests.utils import run_around_tests
-
-
-@pytest.fixture
-def message():
-    return Message(
-        to="to@localhost",
-        sender="sender@localhost",
-        body="message body",
-        thread="thread-id",
-        metadata={"metadata1": "value1", "metadata2": "value2"},
-    )
-
-
-@pytest.fixture
-def message2():
-    return Message(
-        to="to2@localhost",
-        sender="sender2@localhost",
-        body="message body",
-        thread="thread-id",
-    )
-
-=======
->>>>>>> 20338c7c
 
 def test_prepare(message):
     aiomsg = message.prepare()
